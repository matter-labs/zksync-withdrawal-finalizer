--- conflicted
+++ resolved
@@ -7,13 +7,8 @@
 
 [dependencies]
 ethers = "2.0.8"
-<<<<<<< HEAD
 thiserror = "1.0.44"
-serde = "1.0.160"
-=======
-thiserror = "1.0.40"
 serde = "1.0.183"
->>>>>>> 1507c047
 chrono = { version = "0.4.26", features = ["serde"] }
 async-trait = "0.1.73"
 metrics = "0.21.1"
