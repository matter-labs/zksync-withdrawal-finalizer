--- conflicted
+++ resolved
@@ -1,8 +1,7 @@
 //! ABI wrappers for the `ZkSync` contract.
 
-use std::fmt::Debug;
-
-<<<<<<< HEAD
+use std::{fmt::Debug, sync::Arc};
+
 use ethers::{
     abi::{AbiDecode, AbiError, RawLog},
     prelude::{EthCall, EthEvent, Event},
@@ -14,9 +13,6 @@
 use crate::{
     l1bridge::codegen::FinalizeWithdrawalCall, Result, ETH_TOKEN_ADDRESS, L1_MESSENGER_ADDRESS,
 };
-=======
-use ethers::types::H256;
->>>>>>> ff084296
 
 #[allow(missing_docs)]
 pub mod codegen {
@@ -29,7 +25,7 @@
     BlockCommitFilter, BlockExecutionFilter, BlocksRevertFilter, BlocksVerificationFilter,
 };
 
-use self::codegen::CommitBlocksCall;
+use self::codegen::{CommitBlocksCall, FinalizeEthWithdrawalCall};
 
 /// An `enum` wrapping different block `event`s
 #[derive(Debug)]
@@ -106,7 +102,6 @@
                 .finish(),
         }
     }
-<<<<<<< HEAD
 }
 
 /// A struct wrapper for interacting with `ZkSync` contract.
@@ -277,7 +272,7 @@
             }
         }
 
-        log::info!("all event streams have terminated, exiting...");
+        vlog::info!("all event streams have terminated, exiting...");
 
         Ok(())
     }
@@ -369,7 +364,7 @@
             let message = &data.l_2_arbitrary_length_messages[current_message];
             let message_sender: Address = H256::from(log_entry.0.key).into();
 
-            if message_sender == ETH_TOKEN_ADDRESS.parse().unwrap()
+            if message_sender == ETH_TOKEN_ADDRESS
                 && FinalizeEthWithdrawalCall::selector() == message[..4]
                 && message.len() >= 56
             {
@@ -383,7 +378,7 @@
                 );
 
                 withdrawals.push(WithdrawalInfo {
-                    token: ETH_TOKEN_ADDRESS.parse().unwrap(),
+                    token: ETH_TOKEN_ADDRESS,
                     to,
                     amount,
                     block_number,
@@ -418,6 +413,4 @@
     }
 
     withdrawals
-=======
->>>>>>> ff084296
 }