//! ABI wrappers for `L1Bridge` contract.

<<<<<<< HEAD
use std::sync::Arc;

use ethers::{
    prelude::{Address, Middleware},
    types::{Bytes, U256},
};

use crate::Result;

=======
>>>>>>> ff084296
#[allow(missing_docs)]
pub mod codegen {
    use ethers::prelude::abigen;

    abigen!(
        IL1Bridge,
        "$CARGO_MANIFEST_DIR/src/contracts/IL1Bridge.json"
    );
}<|MERGE_RESOLUTION|>--- conflicted
+++ resolved
@@ -1,17 +1,5 @@
 //! ABI wrappers for `L1Bridge` contract.
 
-<<<<<<< HEAD
-use std::sync::Arc;
-
-use ethers::{
-    prelude::{Address, Middleware},
-    types::{Bytes, U256},
-};
-
-use crate::Result;
-
-=======
->>>>>>> ff084296
 #[allow(missing_docs)]
 pub mod codegen {
     use ethers::prelude::abigen;
