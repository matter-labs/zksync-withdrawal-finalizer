[workspace]
resolver = "1"

members = [
    "bin/withdrawal-finalizer",
    "bin/delete-db-content-migration",
    "bin/delete-finalization-data-migration",
    "bin/prepare-calldata-for-withdrawal",
    "ethers-log-decode",
    "finalizer",
    "client",
    "chain-events",
    "price-feed",
    "storage",
    "tx-sender",
    "vlog",
    "watcher",
    "withdrawals-meterer",
<<<<<<< HEAD
=======
    "api"
>>>>>>> 8f1a621b
]

[workspace.package]
version = "0.2.0"
edition = "2021"
homepage = "https://zksync.io/"
license = "MIT OR Apache-2.0"
authors = ["The Matter Labs Team <hello@matterlabs.dev>"]
exclude = ["./github"]

[workspace.dependencies]
auto_impl = "1.1.0"
async-trait = "0.1.75"
ethers = { version = "2.0.11", default-features = false }
tokio = "1.35.1"
clap = "4.4.11"
tracing = "0.1"
tracing-subscriber = "0.3"
sentry = { version = "0", default-features = false }
lazy_static = "1.4.0"
itertools = "0.12.0"
serde = "1.0.193"
thiserror = "1.0.52"
serde_json = "1.0"
color-eyre = "0.6.2"
eyre = "0.6.11"
dotenvy = "0.15.7"
envconfig = "0.10.0"
proc-macro2 = "1.0.71"
bincode = "1.3.3"
futures = "0.3.30"
quote = "1.0.33"
num = "0.4.1"
syn = "2.0.43"
hex = "0.4"
pretty_assertions = "1"
sqlx = "0.7"
chrono = { version = "0.4.31", default-features = false }
vise = { git = "https://github.com/matter-labs/vise.git" }
vise-exporter = { git = "https://github.com/matter-labs/vise.git" }
client = { path = "./client" }
api = { path = "./api" }
chain-events = { path = "./chain-events" }
price-feed = { path = "./price-feed" }
storage = { path = "./storage" }
withdrawals-meterer = { path = "./withdrawals-meterer" }
watcher = { path = "./watcher" }
ethers-log-decode = { path = "./ethers-log-decode" }
tx-sender = { path = "./tx-sender" }
finalizer = { path = "./finalizer" }
tokio-stream = "0.1.14"
tokio-util = "0.7.10"
tower-http = "0.5.1"
url = "2.5.0"
<<<<<<< HEAD
vlog = { path = "./vlog" }
reqwest = "0.11"
=======
axum = "0.7.4"
vlog = { path = "./vlog" }
>>>>>>> 8f1a621b
<|MERGE_RESOLUTION|>--- conflicted
+++ resolved
@@ -16,10 +16,7 @@
     "vlog",
     "watcher",
     "withdrawals-meterer",
-<<<<<<< HEAD
-=======
     "api"
->>>>>>> 8f1a621b
 ]
 
 [workspace.package]
@@ -74,10 +71,6 @@
 tokio-util = "0.7.10"
 tower-http = "0.5.1"
 url = "2.5.0"
-<<<<<<< HEAD
-vlog = { path = "./vlog" }
-reqwest = "0.11"
-=======
 axum = "0.7.4"
 vlog = { path = "./vlog" }
->>>>>>> 8f1a621b
+reqwest = "0.11"