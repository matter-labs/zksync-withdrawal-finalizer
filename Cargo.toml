--- conflicted
+++ resolved
@@ -17,8 +17,5 @@
 ]
 
 [workspace.dependencies]
-<<<<<<< HEAD
 tracing = "0.1"
-=======
-vise = { git = "https://github.com/matter-labs/vise.git" }
->>>>>>> 768fdf37
+vise = { git = "https://github.com/matter-labs/vise.git" }