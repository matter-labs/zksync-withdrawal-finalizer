{
  "db_name": "PostgreSQL",
  "query": "\n        SELECT * FROM\n            withdrawals\n        WHERE id in (SELECT * FROM unnest( $1 :: bigint[] ))\n        ",
  "describe": {
    "columns": [
      {
        "ordinal": 0,
        "name": "tx_hash",
        "type_info": "Bytea"
      },
      {
        "ordinal": 1,
        "name": "l2_block_number",
        "type_info": "Int8"
      },
      {
        "ordinal": 2,
        "name": "token",
        "type_info": "Bytea"
      },
      {
        "ordinal": 3,
        "name": "amount",
        "type_info": "Numeric"
      },
      {
        "ordinal": 4,
        "name": "event_index_in_tx",
        "type_info": "Int4"
      },
      {
        "ordinal": 5,
        "name": "id",
        "type_info": "Int8"
      },
      {
        "ordinal": 6,
<<<<<<< HEAD
        "name": "l2_block_timestamp",
        "type_info": "Int8"
=======
        "name": "finalizable",
        "type_info": "Bool"
>>>>>>> 6883ba6e
      }
    ],
    "parameters": {
      "Left": [
        "Int8Array"
      ]
    },
    "nullable": [
      false,
      false,
      false,
      false,
      false,
      false,
<<<<<<< HEAD
      true
=======
      false
>>>>>>> 6883ba6e
    ]
  },
  "hash": "bec6b9ad565f05d3587ce1db853e273f30a3e3ec884b0c1310aafbbf06a8f165"
}<|MERGE_RESOLUTION|>--- conflicted
+++ resolved
@@ -35,13 +35,8 @@
       },
       {
         "ordinal": 6,
-<<<<<<< HEAD
-        "name": "l2_block_timestamp",
-        "type_info": "Int8"
-=======
         "name": "finalizable",
         "type_info": "Bool"
->>>>>>> 6883ba6e
       }
     ],
     "parameters": {
@@ -56,11 +51,7 @@
       false,
       false,
       false,
-<<<<<<< HEAD
-      true
-=======
       false
->>>>>>> 6883ba6e
     ]
   },
   "hash": "bec6b9ad565f05d3587ce1db853e273f30a3e3ec884b0c1310aafbbf06a8f165"
