--- conflicted
+++ resolved
@@ -742,7 +742,6 @@
 }
 
 /// Get the earliest withdrawals never attempted to be finalized before
-<<<<<<< HEAD
 pub async fn withdrawals_to_finalize_with_blacklist(
     pool: &PgPool,
     limit_by: u64,
@@ -887,11 +886,8 @@
     pool: &PgPool,
     limit_by: u64,
 ) -> Result<Vec<WithdrawalParams>> {
-=======
-pub async fn withdrwals_to_finalize(pool: &PgPool, limit_by: u64) -> Result<Vec<WithdrawalParams>> {
     let latency = STORAGE_METRICS.call[&"withdrawals_to_finalize"].start();
 
->>>>>>> 6883ba6e
     let data = sqlx::query!(
         "
         SELECT
