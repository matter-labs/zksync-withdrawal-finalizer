[package]
name = "chain-events"
version = "0.1.11"
authors = ["The Matter Labs Team <hello@matterlabs.dev>"]
homepage = "https://zksync.io/"
license = "MIT OR Apache-2.0"
edition = "2021"

# See more keys and their definitions at https://doc.rust-lang.org/cargo/reference/manifest.html

[dependencies]
client = { path = "../client" }
ethers = { version = "2.0.10", features = ["ws"] }
futures = "0.3.28"
thiserror = "1.0.49"
tokio = { version = "1.33.0", features = ["time"] }
<<<<<<< HEAD
tracing = { workspace = true }
=======
vise = { workspace = true }

>>>>>>> 768fdf37

ethers-log-decode = { path = "../ethers-log-decode" }<|MERGE_RESOLUTION|>--- conflicted
+++ resolved
@@ -14,11 +14,7 @@
 futures = "0.3.28"
 thiserror = "1.0.49"
 tokio = { version = "1.33.0", features = ["time"] }
-<<<<<<< HEAD
 tracing = { workspace = true }
-=======
 vise = { workspace = true }
 
->>>>>>> 768fdf37
-
 ethers-log-decode = { path = "../ethers-log-decode" }