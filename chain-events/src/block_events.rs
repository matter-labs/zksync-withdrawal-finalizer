--- conflicted
+++ resolved
@@ -63,15 +63,8 @@
                 Some(p)
             }
             Err(e) => {
-<<<<<<< HEAD
                 tracing::warn!("Block events stream reconnect attempt failed: {e}");
-                metrics::increment_counter!(
-                    "watcher.chain_events.block_events.reconnects_on_error"
-                );
-=======
-                vlog::warn!("Block events stream reconnect attempt failed: {e}");
                 CHAIN_EVENTS_METRICS.l1_reconnects_on_error.inc();
->>>>>>> 768fdf37
                 None
             }
         }
