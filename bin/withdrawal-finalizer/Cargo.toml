--- conflicted
+++ resolved
@@ -19,12 +19,8 @@
 futures = "0.3.28"
 tokio-util = "0.7.8"
 sqlx = { version = "0.6.3", features = ["postgres", "runtime-tokio-rustls"] }
-<<<<<<< HEAD
-=======
 itertools = "0.10.5"
 dotenvy = "0.15.7"
-
->>>>>>> ff084296
 client = { path = "../../client" }
 storage = { path = "../../storage" }
 chain-events = { path = "../../chain-events" }
