--- conflicted
+++ resolved
@@ -208,17 +208,14 @@
 
     let (mut tokens, last_token_seen_at_block) = storage::get_tokens(&pgpool.clone()).await?;
 
-<<<<<<< HEAD
     if let Some(ref custom_tokens) = config.custom_token_addresses {
         tokens.extend_from_slice(custom_tokens.0.as_slice());
     }
 
     tracing::info!("tokens {tokens:?}");
-=======
     if let Some(ref custom_tokens) = config.custom_token_deployer_addresses {
         tokens.extend_from_slice(custom_tokens.0.as_slice());
     }
->>>>>>> 25db5b39
 
     let l2_events = L2EventsListener::new(
         config.api_web3_json_rpc_ws_url.as_str(),
