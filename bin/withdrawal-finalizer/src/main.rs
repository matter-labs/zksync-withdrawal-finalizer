#![deny(unused_crate_dependencies)]
#![warn(missing_docs)]
#![warn(unused_extern_crates)]
#![warn(unused_imports)]

//! A withdraw-finalizer

use std::{str::FromStr, sync::Arc, time::Duration};

use envconfig::Envconfig;
use ethers::{
    prelude::SignerMiddleware,
    providers::{Http, JsonRpcClient, Middleware, Provider},
    signers::LocalWallet,
    types::U256,
};
use eyre::{anyhow, Result};
use sqlx::{postgres::PgConnectOptions, ConnectOptions, PgConnection, PgPool};

use chain_events::{BlockEvents, L2EventsListener};
use client::{l1bridge::codegen::IL1Bridge, zksync_contract::codegen::IZkSync, ZksyncMiddleware};
use config::Config;
use tokio::sync::watch;
use vise_exporter::MetricsExporter;
use watcher::Watcher;

use crate::metrics::MAIN_FINALIZER_METRICS;

mod config;
mod metrics;

const CHANNEL_CAPACITY: usize = 1024 * 16;

fn run_vise_exporter() -> Result<watch::Sender<()>> {
    let (shutdown_sender, mut shutdown_receiver) = watch::channel(());
    let exporter = MetricsExporter::default().with_graceful_shutdown(async move {
        shutdown_receiver.changed().await.ok();
    });
    let bind_address = "0.0.0.0:3312".parse().unwrap();
    tokio::spawn(exporter.start(bind_address));

    Ok(shutdown_sender)
}

async fn start_from_l1_block<M1, M2>(
    client_l1: Arc<M1>,
    client_l2: Arc<M2>,
    conn: &mut PgConnection,
) -> Result<u64>
where
    M1: Middleware,
    <M1 as Middleware>::Provider: JsonRpcClient,
    M2: Middleware,
    <M2 as Middleware>::Provider: JsonRpcClient,
{
    match (
        storage::last_l2_to_l1_events_block_seen(conn).await?,
        storage::last_l1_block_seen(conn).await?,
    ) {
        (Some(b1), Some(b2)) => Ok(std::cmp::min(b1, b2)),
        (b1, b2) => {
            if b1.is_none() {
                tracing::info!(concat!(
                    "information about l2 to l1 events is missing, ",
                    "starting from L1 block corresponding to L2 block 1"
                ));
            }

            if b2.is_none() {
                tracing::info!(concat!(
                    "information about last block seen is missing, ",
                    "starting from L1 block corresponding to L2 block 1"
                ));
            }

            let block_details = client_l2
                .provider()
                .get_block_details(1)
                .await?
                .expect("Always start from the block that there is info about; qed");

            let commit_tx_hash = block_details
                .commit_tx_hash
                .expect("A first block on L2 is always committed; qed");

            let commit_tx = client_l1
                .get_transaction(commit_tx_hash)
                .await
                .map_err(|e| anyhow!("{e}"))?
                .expect("The corresponding L1 tx exists; qed");

            let commit_tx_block_number = commit_tx
                .block_number
                .expect("Already mined TX always has a block number; qed")
                .as_u64();

            Ok(commit_tx_block_number)
        }
    }
}

// Determine an L2 block to start processing withdrawals from.
//
// The priority is:
// 1. Config variable `start_from_l2_block`. If not present:
// 2. The block of last seen withdrawal event decremented by one. If not present:
// 3. Last finalized block on L2.
async fn start_from_l2_block<M: Middleware>(
    client: Arc<M>,
    conn: &mut PgConnection,
    config: &Config,
) -> Result<u64> {
    let res = match config.start_from_l2_block {
        Some(l2_block) => l2_block,
        None => {
            if let Some(block_number) = storage::last_l2_block_seen(conn).await? {
                // May have stored not the last withdrawal event in `block_number`
                // so to be sure, re-start from the previous block.
                block_number - 1
            } else {
                client
                    .get_block(1)
                    .await
                    .map_err(|err| anyhow!("{err}"))?
                    .expect("The genesis block always exists; qed")
                    .number
                    .expect("The genesis block number is always known; qed")
                    .as_u64()
            }
        }
    };

    Ok(res)
}

#[tokio::main]
async fn main() -> Result<()> {
    color_eyre::install()?;

    dotenvy::dotenv().ok();
    let config = Config::init_from_env()?;

    let sentry_guard = vlog::init();

    if sentry_guard.is_some() {
        tracing::info!(
            "Starting Sentry url: {}, l1_network: {}, l2_network {}",
            std::env::var("MISC_SENTRY_URL").unwrap(),
            std::env::var("CHAIN_ETH_NETWORK").unwrap(),
            std::env::var("CHAIN_ETH_ZKSYNC_NETWORK").unwrap(),
        );
    } else {
        tracing::info!("No sentry url configured");
    }

    client::add_predefined_token_addrs(config.token_mappings().as_ref()).await;
    let stop_vise_exporter = run_vise_exporter()?;

    // Successful reconnections do not reset the reconnection count trackers in the
    // `ethers-rs`. In the logic of reconnections have to happen as long
    // as the application exists; below code configures that number to
    // be `usize::MAX` as such.
    let provider_l1 = Provider::<Http>::try_from(config.eth_client_http_url.as_ref()).unwrap();
    let client_l1 = Arc::new(provider_l1);

    let provider_l2 =
        Provider::<Http>::try_from(config.api_web3_json_rpc_http_url.as_str()).unwrap();

    let client_l2 = Arc::new(provider_l2);

    let event_mux = BlockEvents::new(config.eth_client_ws_url.as_ref());
    let (blocks_tx, blocks_rx) = tokio::sync::mpsc::channel(CHANNEL_CAPACITY);

    let blocks_tx_wrapped = tokio_util::sync::PollSender::new(blocks_tx.clone());
    let blocks_rx = tokio_stream::wrappers::ReceiverStream::new(blocks_rx);

    let options =
        PgConnectOptions::from_str(config.database_url.as_str())?.disable_statement_logging();

    let pgpool = PgPool::connect_with(options).await?;

    let from_l2_block = start_from_l2_block(
        client_l2.clone(),
        &mut pgpool.acquire().await?.detach(),
        &config,
    )
    .await?;

    tracing::info!("Starting from L2 block number {from_l2_block}");

    let (we_tx, we_rx) = tokio::sync::mpsc::channel(CHANNEL_CAPACITY);

    let we_tx_wrapped = tokio_util::sync::PollSender::new(we_tx.clone());
    let we_rx = tokio_stream::wrappers::ReceiverStream::new(we_rx);

    let from_l1_block = start_from_l1_block(
        client_l1.clone(),
        client_l2.clone(),
        &mut pgpool.acquire().await?.detach(),
    )
    .await?;

    tracing::info!("Starting from L1 block number {from_l1_block}");

    let (mut tokens, last_token_seen_at_block) = storage::get_tokens(&pgpool.clone()).await?;

    if let Some(ref custom_tokens) = config.custom_token_addresses {
        tokens.extend_from_slice(custom_tokens.0.as_slice());
    }

    tracing::info!("tokens {tokens:?}");
    if let Some(ref custom_tokens) = config.custom_token_deployer_addresses {
        tokens.extend_from_slice(custom_tokens.0.as_slice());
    }

    let l2_events = L2EventsListener::new(
        config.api_web3_json_rpc_ws_url.as_str(),
        config
            .custom_token_deployer_addresses
            .map(|list| list.0)
            .unwrap_or(vec![config.l2_erc20_bridge_addr]),
        tokens.into_iter().collect(),
        config.finalize_eth_token.unwrap_or(true),
    );

    let l1_bridge = IL1Bridge::new(config.l1_erc20_bridge_proxy_addr, client_l1.clone());

    let zksync_contract = IZkSync::new(config.diamond_proxy_addr, client_l1.clone());

    // by default meter withdrawals
    let meter_withdrawals = config.enable_withdrawal_metering.unwrap_or(true);

    let watcher = Watcher::new(client_l2.clone(), pgpool.clone(), meter_withdrawals);

    let withdrawal_events_handle = tokio::spawn(l2_events.run_with_reconnects(
        from_l2_block,
        last_token_seen_at_block,
        we_tx_wrapped,
    ));

    let watcher_handle = tokio::spawn(watcher.run(blocks_rx, we_rx, from_l2_block));

    let block_events_handle = tokio::spawn(event_mux.run_with_reconnects(
        config.diamond_proxy_addr,
        config.l2_erc20_bridge_addr,
        from_l1_block,
        blocks_tx_wrapped,
    ));

    tokio::spawn(async move {
        let mut interval = tokio::time::interval(Duration::from_secs(5));
        loop {
            interval.tick().await;
            MAIN_FINALIZER_METRICS
                .watcher_l1_channel_capacity
                .set(blocks_tx.capacity() as i64);
            MAIN_FINALIZER_METRICS
                .watcher_l2_channel_capacity
                .set(we_tx.capacity() as i64);
        }
    });

    let wallet = config.account_private_key.parse::<LocalWallet>()?;

    let client_l1_with_signer = Arc::new(
        SignerMiddleware::new_with_provider_chain(client_l1, wallet)
            .await
            .unwrap(),
    );

    let finalizer_account_address = client_l1_with_signer.address();

    let contract = client::withdrawal_finalizer::codegen::WithdrawalFinalizer::new(
        config.withdrawal_finalizer_addr,
        client_l1_with_signer,
    );
    let batch_finalization_gas_limit = U256::from_dec_str(&config.batch_finalization_gas_limit)?;
    let one_withdrawal_gas_limit = U256::from_dec_str(&config.one_withdrawal_gas_limit)?;

    tracing::info!(
        "finalization gas limits one: {}, batch: {}",
        config.one_withdrawal_gas_limit,
        config.batch_finalization_gas_limit,
    );

    let eth_finalization_threshold = match config.eth_finalization_threshold {
        Some(eth_finalization_threshold) => {
            Some(ethers::utils::parse_ether(eth_finalization_threshold)?)
        }
        None => None,
    };
    let finalizer = finalizer::Finalizer::new(
        pgpool.clone(),
        one_withdrawal_gas_limit,
        batch_finalization_gas_limit,
        contract,
        zksync_contract,
        l1_bridge,
        config.tx_retry_timeout,
        finalizer_account_address,
        config.tokens_to_finalize.unwrap_or_default(),
        meter_withdrawals,
        eth_finalization_threshold,
    );
    let finalizer_handle = tokio::spawn(finalizer.run(client_l2));

<<<<<<< HEAD
    let metrics_handle = tokio::spawn(metrics::meter_unfinalized_withdrawals(
        pgpool,
        eth_finalization_threshold,
    ));
=======
    let api_server = tokio::spawn(api::run_server(pgpool));
>>>>>>> ef5e1470

    tokio::select! {
        r = api_server => {
            tracing::error!("Api server ended with {r:?}");
        }
        r = block_events_handle => {
            tracing::error!("Block Events stream ended with {r:?}");
        }
        r = withdrawal_events_handle => {
            tracing::error!("Withdrawals Events stream ended with {r:?}");
        }
        r = watcher_handle => {
            tracing::error!("Finalizer main loop ended with {r:?}");
        }
        r = finalizer_handle => {
            tracing::error!("Finalizer ended with {r:?}");
        }
        _ = metrics_handle => {
            tracing::error!("Metrics loop has ended");
        }
    }

    stop_vise_exporter.send_replace(());

    Ok(())
}<|MERGE_RESOLUTION|>--- conflicted
+++ resolved
@@ -304,14 +304,12 @@
     );
     let finalizer_handle = tokio::spawn(finalizer.run(client_l2));
 
-<<<<<<< HEAD
     let metrics_handle = tokio::spawn(metrics::meter_unfinalized_withdrawals(
         pgpool,
         eth_finalization_threshold,
     ));
-=======
+
     let api_server = tokio::spawn(api::run_server(pgpool));
->>>>>>> ef5e1470
 
     tokio::select! {
         r = api_server => {
