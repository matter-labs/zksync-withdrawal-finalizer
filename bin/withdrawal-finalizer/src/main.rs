--- conflicted
+++ resolved
@@ -180,15 +180,9 @@
         .unwrap();
     let client_l1 = Arc::new(provider_l1);
 
-<<<<<<< HEAD
-    let l1_bridge = L1Bridge::new(config.l1_erc20_bridge_proxy_addr, client_l1.clone());
-
-    let zksync_contract = ZkSync::new(config.diamond_proxy_addr, client_l1.clone());
-=======
-    let l1_bridge = IL1Bridge::new(config.l1_eth_bridge_addr, client_l1.clone());
-
-    let zksync_contract = IZkSync::new(config.main_zksync_contract, client_l1.clone());
->>>>>>> c411a281
+    let l1_bridge = IL1Bridge::new(config.l1_erc20_bridge_proxy_addr, client_l1.clone());
+
+    let zksync_contract = IZkSync::new(config.diamond_proxy_addr, client_l1.clone());
 
     let provider_l2 =
         Provider::<Ws>::connect_with_reconnects(config.api_web3_json_rpc_ws_url.as_str(), 0)
