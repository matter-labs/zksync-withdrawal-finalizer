--- conflicted
+++ resolved
@@ -174,16 +174,14 @@
 
     let l2_bridge = IL2Bridge::new(config.l2_erc20_bridge_addr, client_l2.clone());
 
-<<<<<<< HEAD
-    let event_mux = BlockEvents::new(client_l1.clone()).await?;
+    let event_mux = BlockEvents::new(config.eth_client_ws_url.as_ref());
 
     let l2tol1events = L2ToL1Events::new(client_l1.clone());
 
-=======
     let event_mux = BlockEvents::new(config.eth_client_ws_url.as_ref());
->>>>>>> ff084296
+    let we_mux = WithdrawalEvents::new(config.api_web3_json_rpc_ws_url.as_str());
+
     let (blocks_tx, blocks_rx) = tokio::sync::mpsc::channel(CHANNEL_CAPACITY);
-    let we_mux = WithdrawalEvents::new(config.api_web3_json_rpc_ws_url.as_str());
 
     let blocks_tx = tokio_util::sync::PollSender::new(blocks_tx);
     let blocks_rx = tokio_stream::wrappers::ReceiverStream::new(blocks_rx);
@@ -267,7 +265,7 @@
             vlog::error!("Prometheus exporter ended with {r:?}");
         }
         r = l2tol1_handle => {
-            log::error!("L2ToL1 handle ended with {r:?}");
+            vlog::error!("L2ToL1 handle ended with {r:?}");
         }
     }
 
