--- conflicted
+++ resolved
@@ -12,11 +12,8 @@
 thiserror = "1.0.49"
 sqlx = { version = "0.7", features = ["postgres", "runtime-tokio-rustls"] }
 tokio = { version = "1.33.0", features = ["time"] }
-<<<<<<< HEAD
 tracing = { workspace = true }
-=======
 vise = { workspace = true }
->>>>>>> 768fdf37
 
 client = { path = "../client" }
 storage = { path = "../storage" }
